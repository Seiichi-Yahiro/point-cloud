use bevy_app::prelude::*;
use bevy_diagnostic::{DiagnosticsStore, FrameTimeDiagnosticsPlugin};
use bevy_ecs::prelude::*;
use egui::epaint::Shadow;
use egui::{Context, Visuals};
use egui_wgpu::{Renderer, ScreenDescriptor};
use egui_winit::State;

use crate::plugins::wgpu::{
    CommandEncoders, Device, GlobalRenderResources, Queue, Render, RenderPassSet, SurfaceConfig,
};
use crate::plugins::winit::{Window, WindowEvent};

pub struct UiPlugin;

impl Plugin for UiPlugin {
    fn build(&self, app: &mut App) {
        app.insert_resource(SidePanelOpened(true))
            .add_systems(Startup, setup)
            .add_systems(PreUpdate, handle_input)
            .add_systems(Render, (prepare, ui, draw).chain().in_set(RenderPassSet));

        app.world_mut()
            .get_resource_mut::<CommandEncoders>()
            .unwrap()
            .register::<Self>();
    }
}

#[derive(Resource)]
struct Egui {
    pub context: Context,
    state: State,
    renderer: Renderer,
}
fn setup(
    mut commands: Commands,
    window: Res<Window>,
    device: Res<Device>,
    config: Res<SurfaceConfig>,
) {
    let egui_context = Context::default();

    let visuals = Visuals {
        dark_mode: true,
        window_shadow: Shadow::NONE,
        window_rounding: egui::Rounding::same(2.0),
        ..Default::default()
    };

    egui_context.set_visuals(visuals);

    let window: &winit::window::Window = &window;

    let egui_state = State::new(
        egui_context.clone(),
        egui_context.viewport_id(),
        window,
        egui_context.native_pixels_per_point(),
        None,
    );

    let egui_renderer = Renderer::new(&device, config.format, None, 1);

    commands.insert_resource(Egui {
        context: egui_context,
        state: egui_state,
        renderer: egui_renderer,
    });
}

fn handle_input(
    mut egui: ResMut<Egui>,
    mut window_events: EventReader<WindowEvent>,
    window: Res<Window>,
) {
    for event in window_events.read() {
        if egui.state.on_window_event(&window, event).repaint {
            window.request_redraw();
        }
    }
}

fn prepare(mut egui: ResMut<Egui>, window: Res<Window>) {
    let raw_input = egui.state.take_egui_input(&window);
    egui.context.begin_frame(raw_input);
}

#[derive(Resource)]
struct SidePanelOpened(bool);

fn ui(world: &mut World) {
    let context = world.get_resource::<Egui>().unwrap().context.clone();

    world.resource_scope(|world, mut side_panel_opened: Mut<SidePanelOpened>| {
        let response = egui::SidePanel::left("UI")
            .resizable(true)
            .width_range(150.0..=250.0)
            .default_width(150.0)
            .show_animated(&context, side_panel_opened.0, |ui| {
                egui::ScrollArea::vertical().show(ui, |ui| {
                    {
                        let diagnostics = world.get_resource::<DiagnosticsStore>().unwrap();

                        let fps = diagnostics
                            .get(&FrameTimeDiagnosticsPlugin::FPS)
<<<<<<< HEAD
                            .and_then(|fps| fps.smoothed());
=======
                            .and_then(|it| it.smoothed());
>>>>>>> 74c04f52

                        if let Some(fps) = fps {
                            ui.label(format!("FPS: {:>4.0}", fps));
                        }

<<<<<<< HEAD
                        /*let cpu = diagnostics
                            .get(&SystemInformationDiagnosticsPlugin::CPU_USAGE)
                            .and_then(|cpu| cpu.smoothed());

                        if let Some(cpu) = cpu {
                            ui.label(format!("CPU: {:>2.0} %", cpu));
                        }*/
=======
                        let frame_time = diagnostics
                            .get(&FrameTimeDiagnosticsPlugin::FRAME_TIME)
                            .and_then(|it| it.smoothed());

                        if let Some(frame_time) = frame_time {
                            ui.label(format!("Frame: {:>2.2} ms", frame_time));
                        }
>>>>>>> 74c04f52
                    }

                    egui::CollapsingHeader::new("Metadata")
                        .default_open(true)
                        .show(ui, |ui| {
                            crate::plugins::metadata::draw_ui(ui, world);
                        });

                    egui::CollapsingHeader::new("Cells")
                        .default_open(true)
                        .show(ui, |ui| {
                            crate::plugins::cell::draw_ui(ui, world);
                        });

                    #[cfg(not(target_arch = "wasm32"))]
                    ui.collapsing("Converter", |ui| {
                        crate::plugins::converter::draw_ui(ui, world);
                    });

                    ui.collapsing("Camera", |ui| {
                        crate::plugins::camera::draw_ui(ui, world);
                    });

                    ui.collapsing("Debug", |ui| {
                        crate::plugins::debug::draw_ui(ui, world);
                    });

                    ui.collapsing("Benchmark", |ui| {
                        crate::plugins::benchmark::draw_ui(ui, world);
                    });
                });
            });

        egui::Window::new("Hamburger")
            .resizable(false)
            .collapsible(false)
            .title_bar(false)
            .current_pos(egui::Pos2::new(
                response.map_or(0.0, |it| it.response.rect.width()) + 1.0,
                1.0,
            ))
            .frame(egui::Frame::none())
            .show(&context, |ui| {
                if ui.button("☰").clicked() {
                    side_panel_opened.0 = !side_panel_opened.0;
                }
            });
    });
}

fn draw(
    mut egui: ResMut<Egui>,
    window: Res<Window>,
    device: Res<Device>,
    queue: Res<Queue>,
    config: Res<SurfaceConfig>,
    mut global_render_resources: GlobalRenderResources,
) {
    let full_output = egui.context.end_frame();

    egui.state
        .handle_platform_output(&window, full_output.platform_output);

    let tris = egui
        .context
        .tessellate(full_output.shapes, egui.context.pixels_per_point());

    for (id, image_delta) in &full_output.textures_delta.set {
        egui.renderer
            .update_texture(&device, &queue, *id, image_delta);
    }

    let screen_descriptor = ScreenDescriptor {
        size_in_pixels: [config.width, config.height],
        pixels_per_point: egui.context.pixels_per_point(),
    };

    global_render_resources
        .encoders
        .encode::<UiPlugin>(|encoder| {
            egui.renderer
                .update_buffers(&device, &queue, encoder, &tris, &screen_descriptor);

            let mut rpass = encoder.begin_render_pass(&wgpu::RenderPassDescriptor {
                label: Some("egui-main-render-pass"),
                color_attachments: &[Some(wgpu::RenderPassColorAttachment {
                    view: &global_render_resources.render_view.view,
                    resolve_target: None,
                    ops: wgpu::Operations {
                        load: wgpu::LoadOp::Load,
                        store: wgpu::StoreOp::Store,
                    },
                })],
                depth_stencil_attachment: None,
                timestamp_writes: None,
                occlusion_query_set: None,
            });

            egui.renderer.render(&mut rpass, &tris, &screen_descriptor);
        });

    for x in &full_output.textures_delta.free {
        egui.renderer.free_texture(x)
    }
}<|MERGE_RESOLUTION|>--- conflicted
+++ resolved
@@ -104,25 +104,12 @@
 
                         let fps = diagnostics
                             .get(&FrameTimeDiagnosticsPlugin::FPS)
-<<<<<<< HEAD
-                            .and_then(|fps| fps.smoothed());
-=======
                             .and_then(|it| it.smoothed());
->>>>>>> 74c04f52
 
                         if let Some(fps) = fps {
                             ui.label(format!("FPS: {:>4.0}", fps));
                         }
 
-<<<<<<< HEAD
-                        /*let cpu = diagnostics
-                            .get(&SystemInformationDiagnosticsPlugin::CPU_USAGE)
-                            .and_then(|cpu| cpu.smoothed());
-
-                        if let Some(cpu) = cpu {
-                            ui.label(format!("CPU: {:>2.0} %", cpu));
-                        }*/
-=======
                         let frame_time = diagnostics
                             .get(&FrameTimeDiagnosticsPlugin::FRAME_TIME)
                             .and_then(|it| it.smoothed());
@@ -130,7 +117,6 @@
                         if let Some(frame_time) = frame_time {
                             ui.label(format!("Frame: {:>2.2} ms", frame_time));
                         }
->>>>>>> 74c04f52
                     }
 
                     egui::CollapsingHeader::new("Metadata")
